/*
 * Copyright (c) 2018-Present Pivotal Software Inc, All Rights Reserved.
 *
 * Licensed under the Apache License, Version 2.0 (the "License");
 * you may not use this file except in compliance with the License.
 * You may obtain a copy of the License at
 *
 *       https://www.apache.org/licenses/LICENSE-2.0
 *
 * Unless required by applicable law or agreed to in writing, software
 * distributed under the License is distributed on an "AS IS" BASIS,
 * WITHOUT WARRANTIES OR CONDITIONS OF ANY KIND, either express or implied.
 * See the License for the specific language governing permissions and
 * limitations under the License.
 */
<<<<<<< HEAD
=======
import me.champeau.gradle.japicmp.JapicmpTask

>>>>>>> 2fcc5d8b
buildscript {
  repositories {
    maven { url "https://repo.spring.io/plugins-release" }
  }
  dependencies {
    classpath 'io.spring.gradle:spring-io-plugin:0.0.4.RELEASE'
  }
}

plugins {
  id "com.github.hierynomus.license" version "0.15.0"
  id "com.jfrog.artifactory" version "4.15.2" apply false
  id 'biz.aQute.bnd.builder' version '5.0.1' apply false
  id "me.champeau.gradle.japicmp" version "0.2.6"
  id "de.undercouch.download" version "3.4.3"
}

description = 'Reactive Object Pool'

ext {
  if (project.hasProperty('versionBranch') && version.toString().endsWith("-SNAPSHOT")) {
    versionBranch = versionBranch.replaceAll("\"", "").trim()
    if (!versionBranch.isEmpty()) {
      realVersion = version.toString() + "-" + versionBranch
      project.version = realVersion
      println "Building special snapshot ${project.version}"
    }
  }

  gradleScriptDir = "${rootProject.projectDir}/gradle"

  //Note that reactor-core version is now defined in `gradle.properties`
  hdrHistogramVersion = "2.1.11"

  // Languages
  groovyVersion = '2.4.1'

  // Logging
  slf4jVersion = '1.7.12'
  logbackVersion = '1.1.2'

  // Testing
  jUnitPlatformVersion = '5.6.0'
  mockitoVersion = '1.10.19'
  assertJVersion = '3.9.0'
  awaitilityVersion = '3.1.3'

  rxJava2Version = '2.2.7'

  javadocLinks = ["https://docs.oracle.com/javase/8/docs/api/",
                  "https://www.reactive-streams.org/reactive-streams-1.0.3-javadoc/",
                  "https://projectreactor.io/docs/core/release/api/"] as String[]

  bndOptions = [
          "Export-Package": [
                  "!*internal*",
                  "reactor.pool.*"
          ].join(","),
          "Import-Package": [
                  "!javax.annotation",
                  "*"
          ].join(","),
          "Bundle-Name" : "reactor-pool",
          "Bundle-SymbolicName" : "io.projectreactor.addons.reactor-pool"
  ]
}


configure(rootProject) { project ->
  group = 'io.projectreactor.addons'

  apply plugin: 'java-library'
  apply plugin: 'jacoco'
  apply plugin: 'biz.aQute.bnd.builder'
  apply from: "$gradleScriptDir/doc.gradle"
  apply from: "$gradleScriptDir/setup.gradle"
  apply from: "${gradleScriptDir}/errorprone.gradle"
  apply from: "${gradleScriptDir}/releaser.gradle"

  jacocoTestReport {
    reports {
      xml.enabled = true
      html.enabled = true
    }
  }

  [compileJava, compileTestJava]*.options*.compilerArgs = ["-Xlint:varargs",
                                                           "-Xlint:cast",
                                                           "-Xlint:classfile",
                                                           "-Xlint:dep-ann",
                                                           "-Xlint:divzero",
                                                           "-Xlint:empty",
                                                           "-Xlint:finally",
                                                           "-Xlint:overrides",
                                                           "-Xlint:path",
                                                           "-Xlint:processing",
                                                           "-Xlint:static",
                                                           "-Xlint:try",
                                                           "-Xlint:deprecation",
                                                           "-Xlint:unchecked",
                                                           "-Xlint:-serial",      // intentionally disabled
                                                           "-Xlint:-options",     // intentionally disabled
                                                           "-Xlint:-fallthrough", // intentionally disabled
                                                           "-Xlint:rawtypes"
  ]

  compileJava {
    sourceCompatibility = 1.8
    targetCompatibility = 1.8
  }

  compileTestJava {
    sourceCompatibility = 1.8
    targetCompatibility = 1.8
  }

  if (JavaVersion.current().isJava8Compatible()) {
    compileTestJava.options.compilerArgs += "-parameters"
    tasks.withType(Javadoc) {
      options.addStringOption('Xdoclint:none', '-quiet')
      options.addStringOption('encoding', 'UTF-8')
    }
  }

  [compileJava, compileTestJava]*.options*.encoding = 'UTF-8'
  sourceSets.test.resources.srcDirs = ["src/test/resources", "src/test/java"]

  project.tasks.withType(Test).all {
    systemProperty("java.awt.headless", "true")
    systemProperty("testGroups", project.properties.get("testGroups"))
    scanForTestClasses = false
    include '**/*Tests.*'
    include '**/*Test.*'
    include '**/*Spec.*'
    exclude '**/*Abstract*.*'
  }

  test {
    useJUnitPlatform()
    testLogging {
      events  "passed", "failed"
      showExceptions true
      exceptionFormat "full"
      maxGranularity 3
      showStandardStreams true
    }
  }

  repositories {
    if (version.endsWith('-SNAPSHOT') || version.contains('-SNAPSHOT-')) { //classic or customized snapshots
      maven { url 'https://repo.spring.io/libs-snapshot' }
    }
    maven { url 'https://repo.spring.io/libs-milestone' }
    maven { url 'https://repo.spring.io/libs-release' }
    maven { url "https://oss.sonatype.org/content/repositories/releases/" }
    jcenter()
    mavenCentral()
  }

  dependencies {
    implementation "io.projectreactor:reactor-core:$reactorCoreVersion"

    // JSR-305 annotations
    compileOnly "com.google.code.findbugs:jsr305:3.0.2"

    // Testing
    testImplementation "org.assertj:assertj-core:$assertJVersion"
    testImplementation "org.awaitility:awaitility:$awaitilityVersion"
    testImplementation "org.hdrhistogram:HdrHistogram:$hdrHistogramVersion"
    testImplementation "io.projectreactor:reactor-test:$reactorCoreVersion"
    testRuntimeOnly "org.slf4j:jcl-over-slf4j:$slf4jVersion"
    testRuntimeOnly "ch.qos.logback:logback-classic:$logbackVersion"

    testImplementation "io.reactivex.rxjava2:rxjava:$rxJava2Version"

    testImplementation platform("org.junit:junit-bom:${jUnitPlatformVersion}")
    testImplementation "org.junit.jupiter:junit-jupiter-api"
    testImplementation "org.junit.jupiter:junit-jupiter-params"
    testRuntimeOnly "org.junit.jupiter:junit-jupiter-engine"
  }

  jar {
    manifest {
      attributes("Created-By": "${System.getProperty("java.version")} (${System.getProperty("java.specification.vendor")})",
              "Implementation-Title": project.name,
              "Implementation-Version": project.version,
              "Automatic-Module-Name": "reactor.pool")
    }
    bnd(bndOptions)
  }

  check.dependsOn jacocoTestReport
}


configurations.all {
  // check for updates every build
  resolutionStrategy.cacheChangingModulesFor 0, 'seconds'

  license {
    header rootProject.file('codequality/HEADER')
    includes(["**/*.java"])
    strictCheck true
    mapping {
      java = 'SLASHSTAR_STYLE'
    }
  }
}


task downloadBaseline(type: Download) {
  onlyIfNewer true
  compress true

  src "${repositories.jcenter().url}io/projectreactor/addons/reactor-pool/$compatibleVersion/reactor-pool-${compatibleVersion}.jar"
  dest "${buildDir}/baselineLibs/reactor-pool-${compatibleVersion}.jar"
}

task japicmp(type: JapicmpTask) {
  if (project.gradle.startParameter.isOffline()) {
    println "Offline: skipping downloading of baseline and JAPICMP"
    enabled = false
  }
  else if ("$compatibleVersion" == "SKIP") {
    println "SKIP: Instructed to skip the baseline comparison"
    enabled = false
  }
  else {
    println "Will download and perform baseline comparison with ${compatibleVersion}"
    dependsOn(downloadBaseline)
  }

  oldClasspath = tasks.downloadBaseline.outputs.files
  newClasspath = tasks.jar.outputs.files
  onlyBinaryIncompatibleModified = true
  failOnModification = true
  failOnSourceIncompatibility = true
  txtOutputFile = file("${project.buildDir}/reports/japi.txt")
  ignoreMissingClasses = true
  includeSynthetic = true

  //TODO after a release, bump the gradle.properties baseline
  //TODO after a release, remove the reactor-pool exclusions below if any
  classExcludes = [
  ]
  methodExcludes = [
  ]
}
check.dependsOn japicmp

gradle.taskGraph.afterTask { task, state ->
  if (task instanceof JapicmpTask && state.failure) {
    print file("${project.buildDir}/reports/japi.txt").getText()
  }
}<|MERGE_RESOLUTION|>--- conflicted
+++ resolved
@@ -13,11 +13,8 @@
  * See the License for the specific language governing permissions and
  * limitations under the License.
  */
-<<<<<<< HEAD
-=======
 import me.champeau.gradle.japicmp.JapicmpTask
 
->>>>>>> 2fcc5d8b
 buildscript {
   repositories {
     maven { url "https://repo.spring.io/plugins-release" }
